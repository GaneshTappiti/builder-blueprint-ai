--- conflicted
+++ resolved
@@ -1155,15 +1155,11 @@
                     <Link
                       key={module.id}
                       href={module.path}
-<<<<<<< HEAD
                       className={`group bg-black/20 backdrop-blur-xl rounded-xl p-3 md:p-4 border transition-all duration-300 h-[100px] md:h-[120px] flex flex-col justify-center hover:scale-105 hover:bg-black/30 relative ${
                         module.isNew
                           ? 'border-green-500/40 hover:border-green-500/60 shadow-lg shadow-green-500/10'
                           : 'border-white/10 hover:border-green-500/30'
                       }`}
-=======
-                      className="group bg-black/20 backdrop-blur-xl rounded-xl p-3 md:p-4 border border-white/10 hover:border-green-500/30 transition-all duration-200 h-[100px] md:h-[120px] flex flex-col justify-center hover:scale-[1.02] hover:bg-black/30"
->>>>>>> d490b1de
                     >
                       {module.isNew && (
                         <div className="absolute -top-2 -right-2 bg-green-500 text-black text-xs font-bold px-2 py-1 rounded-full">
@@ -1176,13 +1172,8 @@
                         </div>
                       )}
                       <div className="flex items-center gap-2 md:gap-3">
-<<<<<<< HEAD
                         <span className="text-xl md:text-2xl group-hover:scale-110 transition-transform">{module.icon}</span>
                         <div className="flex-1 min-w-0">
-=======
-                        <span className="text-xl md:text-2xl transition-colors duration-200">{module.icon}</span>
-                        <div>
->>>>>>> d490b1de
                           <h3 className="font-medium text-white text-sm md:text-base group-hover:text-green-400 transition-colors">{module.name}</h3>
                           <p className="text-xs md:text-sm text-gray-400 line-clamp-2">{module.description}</p>
                         </div>
